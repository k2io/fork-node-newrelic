
# Migration Guide
This guide is intended to help with upgrading major versions of the Node Agent.
This information can also be found on [our documentation website][upgrade-doc].

## Upgrading to Agent v5

### Breaking Changes

<<<<<<< HEAD
**Removed deprecated API methods**: The following API methods had been marked as
deprecated since agent v2, and have now been fully removed from the codebase:

* `newrelic.addCustomParameter()`

  Replace with `newrelic.addCustomAttribute()`.

* `newrelic.addCustomParameters()`

  Replace with `newrelic.addCustomAttributes()`.

* `newrelic.createWebTransaction()()`

  Replace with `newrelic.startWebTransaction()` and `newrelic.getTransaction()`.

* `newrelic.createBackgroundTransaction()`

  Replace with `newrelic.startBackgroundTransaction()` and `newrelic.getTransaction()`.

* `newrelic.createTracer()`

  Replace with `newrelic.startSegment()`.
=======
**Removed `ignore_server_configuration` setting**: This setting was only implemented
by the Node agent, so removing it improves parity with other language agents.

**Removed `node-cassandra-cql` instrumentation**: This [library][node-cassandra-cql]
has not been updated in 5 years, and has since been superseded by
[cassandra-driver](https://www.npmjs.com/package/cassandra-driver), which is
supported by the agent.

**Removed deprecated configuration settings**: The following configuration
settings have been deprecated since agent v3, and have now been removed from the
codebase:

* `capture_params`

  Replaced with `attributes.enabled`. By default, request attributes are not
  sent to New Relic. Set `attributes.enabled: true` to include agent-defined or
  custom attributes in traces.

* `ignored_params`

  Replaced with `attributes.exclude`. Add any request attribute keys to the
  `attributes.exclude` list. Now, instead of having to be an exact match,
  wildcards (`*`) may be appended to each item for broader filtering.

### Node Version Support

The agent now only supports Node version 6 and above, which brings it up to date
with Node's [LTS][node-lts-schedule] schedule. Customers running Node 4.x or 5.x
will need to upgrade to a supported version of Node or remain on the v4 agent.

### Released Feature Flags
* `custom_instrumentation`: This feature is no longer configurable.
* `custom_metrics`: This feature is no longer configurable.
* `synthetics`: This feature is no longer configurable.
* `native_metrics`: This feature is now controlled by the
  `plugins.native_metrics.enabled` configuration value.

--------------------------------------------------------------------------------
>>>>>>> 3b41f041

## Upgrading to Agent v4

### Breaking Changes

**Upgraded https-proxy-agent from v0 to v2**: This dependency has been updated
due to a security issue in the version of `https-proxy-agent` the New Relic Node.js
agent used. `https-proxy` v2 is incompatible with node v0.10 and v0.12,
requiring deprecation of those versions for the agent. There is no required
action to migrate from v3 to v4 of New Relic's Node.js agent.

### Node Version Support
The earliest version of Node supported by the v4 agent is 4. Node 0.10 and 0.12,
which have not been updated since February of 2017, are not supported by v4.
Customers running Node 0.10 or 0.12 will need to upgrade to a supported version
of Node or remain on the v3 agent.

[Node 4 is also no longer receiving updates][node-lts-schedule], but we will
continue to support this version of Node for the time being. We highly recommend
moving to a newer version of Node as soon as possible. The next major version of
the New Relic Node Agent will likely remove support for it.

--------------------------------------------------------------------------------

## Upgrading to Agent v3

### Breaking Changes

**Removed SSL configuration**: The agent will always connect to New Relic
servers using TLS to encrypt communications. The `ssl` configuration value and
`NEW_RELIC_USE_SSL` environment value are ignored. If set to any value other
than `true`, a warning is logged and the value is ignored.

**Request parameters now prefixed with `request.parameters.`**: Any request
parameters, such as route (`/user/:userId`) or query (`/user?userId=123`)
parameters will now be prefixed with `request.parameters.` when collected. For
example, the route parameter from `/user/:userId` would be collected as
`request.parameters.userId`.

Any Insights dashboards, Alerts, or other NRQL queries using these attributes
must be updated to look for the new attributes instead.

### Released Feature Flags

* `send_request_uri_attribute`: This feature is no longer configurable.

--------------------------------------------------------------------------------

## Upgrading to Agent v2

### Breaking Changes

**Reversed naming and ignore rules**: Previously, rules defined in the config
properties `rules.name` and `rules.ignore` were applied in reverse order, the
first rule in the list was applied last. Agent v2 now applies rules in the
order they are defined, so the first rule in the list is applied first.

Users of naming rules in the v1 agent will need to reverse the order of their
rules in the configuration if they're noticing any issues.

**De-duplicated HTTP request transactions**: The v1 agent starts a new
transaction for each _listener_ on an HTTP server's `request` event. In
applications with multiple listeners on the `request` event this would result
in extraneous transactions being created that almost always did not get named
correctly. In v2 the agent only creates a single transaction for each `request`
event emitted.

Any users who utilized multiple `request` event listeners and added a call to
`newrelic.ignoreTransaction()` to remove the extra transactions should remove
those calls.

**Stopped swallowing outbound request errors**: In v1 the Node Agent swallows
unhandled `error` events emitted by outbound HTTP request objects. Agent v2
removed this behavior in favor of not changing normal Node execution, meaning
the `error` event will always be emitted.

If you are making outbound requests and currently do not listen for the `error`
event, add a listener and handle the error as appropriate for your application.

### Updated configuration options

In `newrelic.js`, edit the configuration properties you use for compatibility
with the latest versions:

* `capture_params`

  Replaced with `attributes.enabled`. By default, request attributes are not
  sent to New Relic. Set `attributes.enabled`: true to include agent-defined or
  custom attributes in traces.

* `ignored_params`

  Replaced with `attributes.exclude`. Add any request attribute keys to the
  `attributes.exclude` list. Now, instead of having to be an exact match,
  wildcards (`*`) may be appended to each item for broader filtering.

**NOTE**: The new properties also have overrides for specific destinations
(`transaction_tracer`, `transaction_events`, `error_collector`, and
`browser_monitoring`). For example, setting
`transaction_tracer.attributes.enabled: false`, would restrict attributes from
being collected in transaction traces, while still allowing them for all others,
assuming the root `attributes.enabled` is `true`. Please see
[Node.js agent configuration](https://docs.newrelic.com/docs/agents/nodejs-agent/installation-configuration/nodejs-agent-configuration)
for more details.

### Deprecated API Methods
These methods have been marked as deprecated in Agent v2 and will be removed in
v3.

* `newrelic.createWebTransaction()`

  Replace with `newrelic.startWebTransaction()` and `newrelic.getTransaction()`.

* `newrelic.createBackgroundTransaction()`

  Replace with `newrelic.startBackgroundTransaction()` and `newrelic.getTransaction()`.

* `newrelic.addCustomParameter()`

  Replace with `newrelic.addCustomAttribute()`.

* `newrelic.addCustomParameters()`

  Replace with `newrelic.addCustomAttributes()`.

### New API Methods

* [`newrelic.getTransaction()`](https://newrelic.github.io/node-newrelic/docs/API.html#getTransaction)

  This method gets a reference to the currently running transaction. It should
  be used in conjunction with `newrelic.startWebTransaction`,
  `newrelic.startBackgroundTransaction`, or with callback-based message
  consumer services. See our [Trouble Shooting][messaging-troubleshooting-doc]
  documentation for more information on its usage.

* [`newrelic.startWebTransaction()`](https://newrelic.github.io/node-newrelic/docs/API.html#startWebTransaction)
  [`newrelic.startBackgroundTransaction()`](https://newrelic.github.io/node-newrelic/docs/API.html#startBackgroundTransaction)

  These new API methods replace the older `create*Transaction` methods. They
  are easier to use and seamlessly work with promises. Note that unlike the old
  method, the provided callback is invoked immediately.

* [`newrelic.instrument()`](https://newrelic.github.io/node-newrelic/docs/API.html#instrument)
  [`newrelic.instrumentDatastore()`](https://newrelic.github.io/node-newrelic/docs/API.html#instrumentDatastore)
  [`newrelic.instrumentWebframework()`](https://newrelic.github.io/node-newrelic/docs/API.html#instrumentWebframework)
  [`newrelic.instrumentMessages()`](https://newrelic.github.io/node-newrelic/docs/API.html#instrumentMessages)

  These methods can be used to add custom instrumentation for 3rd party modules,
  including those already instrumented by the Node Agent. See our
  [instrumentation tutorials][instrumentation-tutorial] for more information
  on using these methods.

* `newrelic.addCustomAttribute()`

  Use this method to add a custom trace attribute.

* `newrelic.addCustomAttributes()`

  Use this method to add multiple custom trace attributes.

### Node Version Support
The earliest version of Node supported by the v2 agent is 0.10. Node 0.8, which
has not been updated since July of 2014, is not supported by v2. Customers
running Node 0.8 will need to upgrade to a supported version of Node or remain
on the v1 agent. [Node 0.10 is also no longer receiving updates][node-lts-schedule],
but we will continue to support this version of Node for the time being. We
highly recommend moving to a newer version of Node as soon as possible. The
next major version of the New Relic Node Agent will likely remove support for
it.

### npm Version Support
The agent now requires npm version 2.0.0 or higher. This version of npm comes
packaged with Node 0.10.44 or higher. If you are using an earlier version of
Node 0.10 you will need to first install npm 2.0.0 or higher or upgrade to a
newer version of Node. Version 2 of npm can be installed with:

```sh
$ npm install --global npm@2
```

### Released Feature Flags
* `express_segments`: This feature is no longer configurable.
* `cat`: This feature is now controlled by the `cross_application_tracer.enabled`
  configuration value.

### New Framework Minimum Versions

| Module  | Old Minimum | New Minimum |
|---------|-------------|-------------|
| express | 2.0.0 | 4.6.0 |
| mysql   | 0.9.0 | 2.0.0 |


[upgrade-doc]: https://docs.newrelic.com/docs/agents/nodejs-agent/installation-configuration/upgrade-node-agent-versions
[messaging-troubleshooting-doc]: https://docs.newrelic.com/docs/agents/nodejs-agent/troubleshooting/troubleshoot-message-consumers
[instrumentation-tutorial]: https://newrelic.github.io/node-newrelic/docs/tutorial-Instrumentation-Basics.html
[node-lts-schedule]: https://github.com/nodejs/LTS/tree/2b4253#lts-schedule1
[node-cassandra-cql]: https://www.npmjs.com/package/node-cassandra-cql<|MERGE_RESOLUTION|>--- conflicted
+++ resolved
@@ -7,7 +7,6 @@
 
 ### Breaking Changes
 
-<<<<<<< HEAD
 **Removed deprecated API methods**: The following API methods had been marked as
 deprecated since agent v2, and have now been fully removed from the codebase:
 
@@ -30,7 +29,7 @@
 * `newrelic.createTracer()`
 
   Replace with `newrelic.startSegment()`.
-=======
+
 **Removed `ignore_server_configuration` setting**: This setting was only implemented
 by the Node agent, so removing it improves parity with other language agents.
 
@@ -69,7 +68,6 @@
   `plugins.native_metrics.enabled` configuration value.
 
 --------------------------------------------------------------------------------
->>>>>>> 3b41f041
 
 ## Upgrading to Agent v4
 
