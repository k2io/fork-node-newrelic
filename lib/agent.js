--- conflicted
+++ resolved
@@ -55,17 +55,13 @@
   this.config = config
   this.environment = require('./environment')
   this.version = this.config.version
-<<<<<<< HEAD
-  this.collector = new CollectorAPI(this)
-  if (config.serverless_mode) {
-    this._coldStartRecorded = false
-=======
+
   if (config.serverless_mode) {
     this.lambdaArn = null
+    this._coldStartRecorded = false
     this.collector = new ServerlessCollector(this)
   } else {
     this.collector = new CollectorAPI(this)
->>>>>>> 3baea701
   }
 
   // Reset the agent to add all the sub-objects it needs. These object are the
