--- conflicted
+++ resolved
@@ -241,51 +241,13 @@
     }
 
     if (agent.collector.isConnected()) {
-<<<<<<< HEAD
-      // TODO: likely want one place of handling this...
-      // once consolidate. Either 'on x updated' events or like this
-      agent.metrics.reconfigure(agent.config)
-      agent.errors.reconfigure(agent.config)
-      agent.traces.reconfigure(agent.config)
-      const enableTraces = agent.config.transaction_tracer.enabled
-        && agent.config.collect_traces
-      agent.spanEventAggregator.reconfigure(agent.config)
-      agent.transactionEventAggregator.reconfigure(agent.config)
-      agent.customEventAggregator.reconfigure(agent.config)
-
-=======
       agent.onConnect()
->>>>>>> fea1c248
       agent.setState('started')
       const config = response.payload
 
       if (agent.config.no_immediate_harvest) {
         agent._scheduleHarvester(agent.config.data_report_period)
-<<<<<<< HEAD
-
-        agent.metrics.start()
-        agent.errors.start()
-
-        if (enableTraces) {
-          agent.traces.start()
-        }
-
-        if (agent.config.distributed_tracing.enabled &&
-            agent.config.span_events.enabled) {
-          agent.spanEventAggregator.start()
-        }
-
-        if (agent.config.transaction_events.enabled) {
-          agent.transactionEventAggregator.start()
-        }
-
-        if (agent.config.custom_insights_events.enabled) {
-          agent.customEventAggregator.start()
-        }
-
-=======
         agent.startAggregators()
->>>>>>> fea1c248
         callback(null, config)
       } else {
         // Harvest immediately for quicker data display, but after at least 1
@@ -303,29 +265,6 @@
 
           function joinCallbacks() {
             if (++done === numAggregators) {
-<<<<<<< HEAD
-              agent.metrics.start()
-              agent.errors.start()
-
-              if (enableTraces) {
-                agent.traces.start()
-              }
-
-              if (agent.config.distributed_tracing.enabled &&
-                  agent.config.span_events.enabled) {
-                agent.spanEventAggregator.start()
-              }
-
-              if (agent.config.transaction_events.enabled) {
-                agent.transactionEventAggregator.start()
-              }
-
-              if (agent.config.custom_insights_events.enabled) {
-                agent.customEventAggregator.start()
-              }
-
-=======
->>>>>>> fea1c248
               callback(harvestError, config)
             }
           }
@@ -410,6 +349,7 @@
 }
 
 Agent.prototype.stopAggregators = function stopAggregators() {
+  this.metrics.stop()
   this.errors.stop()
   this.traces.stop()
   this.spanEventAggregator.stop()
@@ -418,6 +358,7 @@
 }
 
 Agent.prototype.startAggregators = function startAggregators() {
+  this.metrics.start()
   this.errors.start()
   if (this.config.transaction_tracer.enabled && this.config.collect_traces) {
     this.traces.start()
@@ -438,6 +379,7 @@
 }
 
 Agent.prototype.onConnect = function onConnect() {
+  this.metrics.reconfigure(this.config)
   this.errors.reconfigure(this.config)
   this.traces.reconfigure(this.config)
   this.spanEventAggregator.reconfigure(this.config)
