--- conflicted
+++ resolved
@@ -40,15 +40,6 @@
    * IncomingMessage. This is an issue if an app uses express for serving while
    * using restify only for client-side REST requests.
    */
-<<<<<<< HEAD
-  var oneoff = restify.createServer()
-    , Router = oneoff.router.constructor
-    , tracer = agent.tracer
-    ;
-
-  // hook the createServer method to record the framework
-=======
->>>>>>> 2b4ba373
   shimmer.wrapMethod(restify, 'restify', 'createServer', function cb_wrapMethod(createServer) {
     return function wrappedCreateServer() {
       agent.environment.setDispatcher('restify');
@@ -69,19 +60,6 @@
             return find.apply(this, arguments);
           }
 
-<<<<<<< HEAD
-  shimmer.wrapMethod(Router.prototype, 'Router.prototype', 'find', function cb_wrapMethod(find) {
-    return function wrappedFind(req, res, callback) {
-      if (!tracer.getTransaction()) {
-        logger.trace("Restify router invoked outside transaction.");
-        return find.apply(this, arguments);
-      }
-
-      var wrapped = function wrapped(error, route, context) {
-        nameFromRoute(tracer.getSegment(), route, context);
-        return callback(error, route, context);
-      };
-=======
           var wrapped = function (error, route, context) {
             nameFromRoute(tracer.getSegment(), route, context);
             return callback(error, route, context);
@@ -90,7 +68,6 @@
           return find.call(this, req, res, wrapped);
         };
       });
->>>>>>> 2b4ba373
 
       return server;
     };
