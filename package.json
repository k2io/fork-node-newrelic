--- conflicted
+++ resolved
@@ -1,11 +1,6 @@
 {
-<<<<<<< HEAD
   "name": "@newrelic/beta-agent",
   "version": "2.1.1-beta",
-=======
-  "name": "newrelic",
-  "version": "1.32.0",
->>>>>>> dc20aea6
   "author": "New Relic Node.js agent team <nodejs@newrelic.com>",
   "licenses": [
     {
@@ -111,11 +106,7 @@
     "concat-stream": "^1.5.0",
     "https-proxy-agent": "^0.3.5",
     "json-stringify-safe": "^5.0.0",
-<<<<<<< HEAD
     "readable-stream": "^2.1.4",
-=======
-    "readable-stream": "^1.1.13",
->>>>>>> dc20aea6
     "semver": "^5.3.0",
     "yakaa": "^1.0.1"
   },
@@ -128,15 +119,10 @@
     "yakaa"
   ],
   "devDependencies": {
-    "eslint": "^2.5.4",
+    "eslint": "^2.9.0",
     "jsdoc": "^3.4.0",
     "mocha": "*",
-<<<<<<< HEAD
-    "tap": "0.7.1"
-=======
-    "tap": "^8.0.0",
-    "eslint": "^2.9.0"
->>>>>>> dc20aea6
+    "tap": "^8.0.0"
   },
   "repository": {
     "type": "git",
