var should  = require('should')
<<<<<<< HEAD
  , logger  = require('../lib/logger')
=======
  , logger  = require('../lib/logger').getLogger()
>>>>>>> 9b702405
  , config  = require('../lib/config.default')
  , error   = require('../lib/error')
  ;

function createTransaction(code) {
  return { statusCode : code };
}

describe('error delivery', function () {
  var service;

<<<<<<< HEAD
  before(function (done) {
    logger.logToConsole(false);

    return done();
  });

=======
>>>>>>> 9b702405
  beforeEach(function (done) {
    service = new error.ErrorService(logger, config.config);

    return done();
  });

  it('should send the correct number of errors', function (done) {
    var errors = [1, 2, 3, 4, 5];

    service.onSendError(errors);
    service.getErrors().length.should.equal(5, '5 errors on the queue after the first submission');

    service.onSendError(errors);
    service.getErrors().length.should.equal(10, '10 errors on the queue after the second submission');

    service.onSendError(errors);
    service.onSendError(errors);
    service.onSendError([3,4,5,6,6,6,6,6]); // we're over the max here.
    service.getErrors().length.should.equal(20, '20 errors on the queue after overflowing the submission queue');

    return done();
  });

  it('should handle errors properly for transactions', function (done) {
    service.onTransactionFinished(createTransaction(400));
    service.onTransactionFinished(createTransaction(500));

    service.getErrorCount().should.equal(2, "error count returned by error service should match length of error array");
    service.getErrors().length.should.equal(2, "error array length should match count returned by error service");

    return done();
  });

  it('should ignore 404 errors for transactions', function (done) {
    service.onTransactionFinished(createTransaction(400));
    // 404 errors are ignored by default
    service.onTransactionFinished(createTransaction(404));
    service.onTransactionFinished(createTransaction(404));
    service.onTransactionFinished(createTransaction(404));
    service.onTransactionFinished(createTransaction(404));

    service.getErrorCount().should.equal(1, "transaction error count should ignore 404s");

    return done();
  });
});<|MERGE_RESOLUTION|>--- conflicted
+++ resolved
@@ -1,9 +1,5 @@
 var should  = require('should')
-<<<<<<< HEAD
   , logger  = require('../lib/logger')
-=======
-  , logger  = require('../lib/logger').getLogger()
->>>>>>> 9b702405
   , config  = require('../lib/config.default')
   , error   = require('../lib/error')
   ;
@@ -15,15 +11,6 @@
 describe('error delivery', function () {
   var service;
 
-<<<<<<< HEAD
-  before(function (done) {
-    logger.logToConsole(false);
-
-    return done();
-  });
-
-=======
->>>>>>> 9b702405
   beforeEach(function (done) {
     service = new error.ErrorService(logger, config.config);
 
