--- conflicted
+++ resolved
@@ -495,17 +495,6 @@
           })
         })
 
-<<<<<<< HEAD
-        it('should pass through error if shutdown fails with error', function(done) {
-          agent.config.run_id = RUN_ID
-          var shutdown = nock(URL)
-            .post(helper.generateCollectorPath('shutdown', RUN_ID))
-            .replyWithError('shutdown failed')
-
-          agent.stop((error) => {
-            should.exist(error)
-            expect(error.message).equal('shutdown failed')
-=======
         it('should pass through error if shutdown fails', (done) => {
           agent.config.run_id = RUN_ID
           var shutdown = nock(URL)
@@ -514,7 +503,6 @@
 
           agent.stop((error) => {
             expect(error).to.exist.and.have.property('message', 'whoops!')
->>>>>>> 4dcf6bfd
 
             shutdown.done()
             done()
