'use strict'

var fs = require('fs')
var tap = require('tap')
var helper = require('../../lib/agent_helper')
var params = require('../../lib/params')
var urltils = require('../../../lib/util/urltils')
var exec = require('child_process').exec
var setup = require('./setup')

var DBUSER = 'root'
var DBNAME = 'agent_integration'


var config = getConfig({})
function getConfig(extras) {
  var conf =  {
    connectionLimit: 10,
    host: params.mysql_host,
    port: params.mysql_port,
    user: DBUSER,
    database: DBNAME,
  }

  for (var key in extras) { // eslint-disable-line guard-for-in
    conf[key] = extras[key]
  }

  return conf
}

tap.test('See if mysql is running', function(t) {
  setup(require('mysql'), function(err) {
    t.error(err, 'should not fail to set up mysql database')
    t.end()
  })
})

tap.test('bad config', function(t) {
  t.autoend()

  var agent = helper.instrumentMockedAgent()
  var mysql = require('mysql')
  var badConfig = {
    connectionLimit : 10,
    host            : 'nohost',
    user            : DBUSER,
    database        : DBNAME,
  }

  t.test(function(t) {
    var poolCluster = mysql.createPoolCluster()
    t.tearDown(function() { poolCluster.end() })

    poolCluster.add(badConfig) // anonymous group
    poolCluster.getConnection(function(err) {
      // umm... so this test is pretty hacky, but i want to make sure we don't
      // wrap the callback multiple times.

      var stack = new Error().stack
      var frames = stack.split('\n').slice(3,8)

      t.notEqual(frames[0], frames[1], 'do not multi-wrap')
      t.notEqual(frames[0], frames[2], 'do not multi-wrap')
      t.notEqual(frames[0], frames[3], 'do not multi-wrap')
      t.notEqual(frames[0], frames[4], 'do not multi-wrap')

      t.ok(err, 'should be an error')
      t.end()
    })
  })

  t.tearDown(function() {
    helper.unloadAgent(agent)
  })
})

// TODO: test variable argument calling
// TODO: test error conditions
// TODO: test .query without callback
// TODO: test notice errors
// TODO: test sql capture
tap.test('mysql built-in connection pools', {timeout : 30 * 1000}, function(t) {
  var agent = null
  var mysql = null
  var pool = null

  t.beforeEach(function(done) {
    agent = helper.instrumentMockedAgent()
    mysql = require('mysql')
    pool = mysql.createPool(config)
    setup(mysql, done)
  })

  t.afterEach(function(done) {
    helper.unloadAgent(agent)
    pool.end(done)

    agent = null
    mysql = null
    pool = null
  })

  // make sure a connection exists in the pool before any tests are run
  // we want to make sure connections are allocated outside any transaction
  // this is to avoid tests that 'happen' to work because of how CLS works
  t.test('primer', function(t) {
    pool.query('SELECT 1 + 1 AS solution', function(err) {
      t.notOk(err, 'are you sure mysql is running?')
      t.notOk(agent.getTransaction(), 'transaction should not exist')
      t.end()
    })
  })

  t.test('ensure host and port are set on segment', function(t) {
    helper.runInTransaction(agent, function transactionInScope(txn) {
      pool.query('SELECT 1 + 1 AS solution', function(err) {
        let seg = txn.trace.root.children[0].children[1]
        // 2.16 introduced an extra segment
        if (seg && seg.name === 'timers.setTimeout') {
          seg = txn.trace.root.children[0].children[2]
        }
        const attributes = seg.getAttributes()
        t.error(err, 'should not error')
        t.ok(seg, 'should have a segment (' + (seg && seg.name) + ')')
        t.equal(
          attributes.host,
          urltils.isLocalhost(config.host)
            ? agent.config.getHostnameSafe()
            : config.host,
          'set host'
        )
        t.equal(
          attributes.database_name,
          DBNAME,
          'set database name'
        )
        t.equal(
          attributes.port_path_or_id,
          String(config.port),
          'set port'
        )
        txn.end()
        t.end()
      })
    })
  })

  t.test('respects `datastore_tracer.instance_reporting`', function(t) {
    helper.runInTransaction(agent, function transactionInScope(txn) {
      agent.config.datastore_tracer.instance_reporting.enabled = false
      pool.query('SELECT 1 + 1 AS solution', function(err) {
        var seg = getDatastoreSegment(agent.tracer.getSegment())
        t.error(err, 'should not error making query')
        t.ok(seg, 'should have a segment')
        const attributes = seg.getAttributes()

        t.notOk(
          attributes.host,
          'should have no host parameter'
        )
        t.notOk(
          attributes.port_path_or_id,
          'should have no port parameter'
        )
        t.equal(
          attributes.database_name,
          DBNAME,
          'should set database name'
        )
        agent.config.datastore_tracer.instance_reporting.enabled = true
        txn.end()
        t.end()
      })
    })
  })

  t.test('respects `datastore_tracer.database_name_reporting`', function(t) {
    helper.runInTransaction(agent, function transactionInScope(txn) {
      agent.config.datastore_tracer.database_name_reporting.enabled = false
      pool.query('SELECT 1 + 1 AS solution', function(err) {
        var seg = getDatastoreSegment(agent.tracer.getSegment())
        const attributes = seg.getAttributes()
        t.notOk(err, 'no errors')
        t.ok(seg, 'there is a segment')
        t.equal(
          attributes.host,
          urltils.isLocalhost(config.host)
            ? agent.config.getHostnameSafe()
            : config.host,
          'set host'
        )
        t.equal(
          attributes.port_path_or_id,
          String(config.port),
          'set port'
        )
        t.notOk(
          attributes.database_name,
          'should have no database name parameter'
        )
        agent.config.datastore_tracer.database_name_reporting.enabled = true
        txn.end()
        t.end()
      })
    })
  })

  t.test('ensure host is the default (localhost) when not supplied', function(t) {
    var defaultConfig = getConfig({
      host: null
    })
    var defaultPool = mysql.createPool(defaultConfig)
    helper.runInTransaction(agent, function transactionInScope(txn) {
      defaultPool.query('SELECT 1 + 1 AS solution', function(err) {
        t.error(err, 'should not fail to execute query')

        // In the case where you don't have a server running on
        // localhost the data will still be correctly associated
        // with the query.
        var seg = getDatastoreSegment(agent.tracer.getSegment())
        const attributes = seg.getAttributes()
        t.ok(seg, 'there is a segment')
        t.equal(
          attributes.host,
          agent.config.getHostnameSafe(),
          'set host'
        )
        t.equal(
          attributes.database_name,
          DBNAME,
          'set database name'
        )
<<<<<<< HEAD
        t.equal(attributes.port_path_or_id, String(defaultConfig.port), 'set port')
        txn.end(defaultPool.end.bind(defaultPool, t.end))
=======
        t.equal(seg.parameters.port_path_or_id, String(defaultConfig.port), 'set port')
        txn.end()
        defaultPool.end(t.end)
>>>>>>> c1b22fe5
      })
    })
  })

  t.test('ensure port is the default (3306) when not supplied', function(t) {
    var defaultConfig = getConfig({
      host: null
    })
    var defaultPool = mysql.createPool(defaultConfig)
    helper.runInTransaction(agent, function transactionInScope(txn) {
      defaultPool.query('SELECT 1 + 1 AS solution', function(err) {
        var seg = getDatastoreSegment(agent.tracer.getSegment())
        const attributes = seg.getAttributes()

        t.error(err, 'should not error making query')
        t.ok(seg, 'should have a segment')
        t.equal(
          attributes.host,
          urltils.isLocalhost(config.host)
            ? agent.config.getHostnameSafe()
            : config.host,
          'should set host'
        )
        t.equal(
          attributes.database_name,
          DBNAME,
          'should set database name'
        )
        t.equal(
          attributes.port_path_or_id,
          "3306",
          'should set port'
        )
        txn.end()
        defaultPool.end(t.end)
      })
    })
  })

  t.test('query with error', function(t) {
    helper.runInTransaction(agent, function transactionInScope(txn) {
      pool.query('BLARG', function(err) {
        t.ok(err)
        t.ok(agent.getTransaction(), 'transaction should exit')
        txn.end()
        t.end()
      })
    })
  })

  t.test('lack of callback does not explode', function(t) {
    helper.runInTransaction(agent, function transactionInScope(txn) {
      pool.query('SET SESSION auto_increment_increment=1')
      txn.end()
      t.end()
    })
  })

  t.test('pool.query', function(t) {
    helper.runInTransaction(agent, function transactionInScope(txn) {
      pool.query('SELECT 1 + 1 AS solution123123123123', function(err) {
        var transxn = agent.getTransaction()
        var segment = agent.tracer.getSegment().parent

        t.ifError(err, 'no error ocurred')
        t.ok(transxn, 'transaction should exist')
        t.ok(segment, 'segment should exist')
        t.ok(segment.timer.start > 0, 'starts at a postitive time')
        t.ok(segment.timer.start <= Date.now(), 'starts in past')
        t.equal(segment.name, 'MySQL Pool#query', 'is named')
        txn.end()
        t.end()
      })
    })
  })

  t.test('pool.query with values', function(t) {
    helper.runInTransaction(agent, function transactionInScope(txn) {
      pool.query('SELECT ? + ? AS solution', [1, 1], function(err) {
        var transxn = agent.getTransaction()
        t.error(err)
        t.ok(transxn, 'should not lose transaction')
        if (transxn) {
          var segment = agent.tracer.getSegment().parent
          t.ok(segment, 'segment should exist')
          t.ok(segment.timer.start > 0, 'starts at a postitive time')
          t.ok(segment.timer.start <= Date.now(), 'starts in past')
          t.equal(segment.name, 'MySQL Pool#query', 'is named')
        }

        txn.end()
        t.end()
      })
    })
  })

  t.test('pool.getConnection -> connection.query', function(t) {
    helper.runInTransaction(agent, function transactionInScope(txn) {
      pool.getConnection(function shouldBeWrapped(err, connection) {
        t.ifError(err, 'should not have error')
        t.ok(agent.getTransaction(), 'transaction should exit')
        t.tearDown(function() { connection.release() })

        connection.query('SELECT 1 + 1 AS solution', function(err) {
          var transxn = agent.getTransaction()
          var segment = agent.tracer.getSegment().parent

          t.ifError(err, 'no error ocurred')
          t.ok(transxn, 'transaction should exist')
          t.ok(segment, 'segment should exist')
          t.ok(segment.timer.start > 0, 'starts at a postitive time')
          t.ok(segment.timer.start <= Date.now(), 'starts in past')
          t.equal(segment.name, 'Datastore/statement/MySQL/unknown/select', 'is named')
          txn.end()
          t.end()
        })
      })
    })
  })

  t.test('pool.getConnection -> connection.query with values', function(t) {
    helper.runInTransaction(agent, function transactionInScope(txn) {
      pool.getConnection(function shouldBeWrapped(err, connection) {
        t.ifError(err, 'should not have error')
        t.ok(agent.getTransaction(), 'transaction should exit')
        t.tearDown(function() { connection.release() })

        connection.query('SELECT ? + ? AS solution', [1,1], function(err) {
          var transxn = agent.getTransaction()
          t.error(err)
          t.ok(transxn, 'should not lose transaction')
          if (transxn) {
            var segment = agent.tracer.getSegment().parent
            t.ok(segment, 'segment should exist')
            t.ok(segment.timer.start > 0, 'starts at a postitive time')
            t.ok(segment.timer.start <= Date.now(), 'starts in past')
            t.equal(segment.name, 'Datastore/statement/MySQL/unknown/select', 'is named')
          }

          txn.end()
          t.end()
        })
      })
    })
  })

  // The domain socket tests should only be run if there is a domain socket
  // to connect to, which only happens if there is a MySQL instance running on
  // the same box as these tests. This should always be the case on Travis,
  // but just to be sure they're running there check for the environment flag.
  getDomainSocketPath(function(socketPath) {
    var shouldTestDomain = socketPath || process.env.TRAVIS
    t.test(
      'ensure host and port are set on segment when using a domain socket',
      {skip: !shouldTestDomain},
      function(t) {
        var socketConfig = getConfig({
          socketPath: socketPath
        })
        var socketPool = mysql.createPool(socketConfig)
        helper.runInTransaction(agent, function transactionInScope(txn) {
          socketPool.query('SELECT 1 + 1 AS solution', function(err) {
            t.error(err, 'should not error making query')

            var seg = getDatastoreSegment(agent.tracer.getSegment())
            const attributes = seg.getAttributes()

            // In the case where you don't have a server running on localhost
            // the data will still be correctly associated with the query.
            t.ok(seg, 'there is a segment')
            t.equal(
              attributes.host,
              agent.config.getHostnameSafe(),
              'set host'
            )
            t.equal(
              attributes.port_path_or_id,
              socketPath,
              'set path'
            )
            t.equal(
              attributes.database_name,
              DBNAME,
              'set database name'
            )
            txn.end()
            socketPool.end(t.end)
          })
        })
      }
    )

    t.end()
  })
})

tap.test('poolCluster', {timeout : 30 * 1000}, function(t) {
  t.autoend()

  var agent = null
  var mysql = null

  t.beforeEach(function(done) {
    agent = helper.instrumentMockedAgent()
    mysql = require('mysql')
    setup(mysql, done)
  })

  t.afterEach(function(done) {
    helper.unloadAgent(agent)

    agent = null
    mysql = null

    done()
  })

  t.test('primer', function(t) {
    var poolCluster = mysql.createPoolCluster()

    poolCluster.add(config) // anonymous group
    poolCluster.add('MASTER', config)
    poolCluster.add('REPLICA', config)

    poolCluster.getConnection(function(err, connection) {
      t.ifError(err, 'should not be an error')
      t.notOk(agent.getTransaction(), 'transaction should not exist')

      connection.query('SELECT ? + ? AS solution', [1,1], function(err) {
        t.ifError(err)
        t.notOk(agent.getTransaction(), 'transaction should not exist')

        connection.release()
        poolCluster.end()
        t.end()
      })
    })
  })

  t.test('get any connection', function(t) {
    var poolCluster = mysql.createPoolCluster()

    poolCluster.add(config) // anonymous group
    poolCluster.add('MASTER', config)
    poolCluster.add('REPLICA', config)

    helper.runInTransaction(agent, function(txn) {
      poolCluster.getConnection(function(err, connection) {
        t.ifError(err, 'should not have error')
        t.ok(agent.getTransaction(), 'transaction should exist')
        t.equal(agent.getTransaction(), txn, 'transaction must be original')

        txn.end()
        connection.release()
        poolCluster.end()
        t.end()
      })
    })
  })

  t.test('get any connection', function(t) {
    var poolCluster = mysql.createPoolCluster()

    poolCluster.add(config) // anonymous group
    poolCluster.add('MASTER', config)
    poolCluster.add('REPLICA', config)

    poolCluster.getConnection(function(err, connection) {
      t.ifError(err, 'should not have error')

      helper.runInTransaction(agent, function(txn) {
        connection.query('SELECT ? + ? AS solution', [1,1], function(err) {
          var transxn = agent.getTransaction()
          t.ok(transxn, 'transaction should exist')
          t.strictEqual(transxn, txn, 'transaction must be same')

          if (transxn) {
            var segment = agent.tracer.getSegment().parent
            t.ok(segment, 'segment should exist')
            t.ok(segment.timer.start > 0, 'starts at a postitive time')
            t.ok(segment.timer.start <= Date.now(), 'starts in past')
            t.equal(segment.name, 'Datastore/statement/MySQL/unknown/select', 'is named')
          }

          t.ifError(err, 'no error ocurred')
          t.ok(transxn, 'transaction should exit')
          t.strictEqual(transxn, txn, 'transaction must be same')
          t.ok(segment, 'segment should exit')
          t.ok(segment.timer.start > 0, 'starts at a postitive time')
          t.ok(segment.timer.start <= Date.now(), 'starts in past')
          t.equal(segment.name, 'Datastore/statement/MySQL/unknown/select', 'is named')

          txn.end()
          connection.release()
          poolCluster.end()
          t.end()
        })
      })
    })
  })

  t.test('get MASTER connection', function(t) {
    var poolCluster = mysql.createPoolCluster()

    poolCluster.add(config) // anonymous group
    poolCluster.add('MASTER', config)
    poolCluster.add('REPLICA', config)

    helper.runInTransaction(agent, function(txn) {
      poolCluster.getConnection('MASTER', function(err, connection) {
        t.notOk(err)
        t.ok(agent.getTransaction())
        t.strictEqual(agent.getTransaction(), txn)

        txn.end()
        connection.release()
        poolCluster.end()
        t.end()
      })
    })
  })


  t.test('get MASTER connection', function(t) {
    var poolCluster = mysql.createPoolCluster()

    poolCluster.add(config) // anonymous group
    poolCluster.add('MASTER', config)
    poolCluster.add('REPLICA', config)

    poolCluster.getConnection('MASTER', function(err, connection) {
      helper.runInTransaction(agent, function(txn) {
        connection.query('SELECT ? + ? AS solution', [1, 1], function(err) {
          var transxn = agent.getTransaction()
          t.ok(transxn, 'transaction should exist')
          t.strictEqual(transxn, txn, 'transaction must be same')

          if (transxn) {
            var segment = agent.tracer.getSegment().parent
            t.ok(segment, 'segment should exist')
            t.ok(segment.timer.start > 0, 'starts at a postitive time')
            t.ok(segment.timer.start <= Date.now(), 'starts in past')
            t.equal(segment.name, 'Datastore/statement/MySQL/unknown/select', 'is named')
          }

          t.ifError(err, 'no error ocurred')
          t.ok(transxn, 'transaction should exit')
          t.strictEqual(transxn, txn, 'transaction must be same')
          t.ok(segment, 'segment should exit')
          t.ok(segment.timer.start > 0, 'starts at a postitive time')
          t.ok(segment.timer.start <= Date.now(), 'starts in past')
          t.equal(segment.name, 'Datastore/statement/MySQL/unknown/select', 'is named')

          txn.end()
          connection.release()
          poolCluster.end()
          t.end()
        })
      })
    })
  })

  t.test('get glob', function(t) {
    var poolCluster = mysql.createPoolCluster()

    poolCluster.add(config) // anonymous group
    poolCluster.add('MASTER', config)
    poolCluster.add('REPLICA', config)

    helper.runInTransaction(agent, function(txn) {
      poolCluster.getConnection('REPLICA*', 'ORDER', function(err, connection) {
        t.notOk(err)
        t.ok(agent.getTransaction())
        t.strictEqual(agent.getTransaction(), txn)

        txn.end()
        connection.release()
        poolCluster.end()
        t.end()
      })
    })
  })

  t.test('get glob', function(t) {
    var poolCluster = mysql.createPoolCluster()

    poolCluster.add(config) // anonymous group
    poolCluster.add('MASTER', config)
    poolCluster.add('REPLICA', config)

    poolCluster.getConnection('REPLICA*', 'ORDER', function(err, connection) {
      helper.runInTransaction(agent, function(txn) {
        connection.query('SELECT ? + ? AS solution', [1,1], function(err) {
          var transxn = agent.getTransaction()
          t.ok(transxn, 'transaction should exist')
          t.strictEqual(transxn, txn, 'transaction must be same')

          if (transxn) {
            var segment = agent.tracer.getSegment().parent
            t.ok(segment, 'segment should exist')
            t.ok(segment.timer.start > 0, 'starts at a postitive time')
            t.ok(segment.timer.start <= Date.now(), 'starts in past')
            t.equal(segment.name, 'Datastore/statement/MySQL/unknown/select', 'is named')
          }

          t.ifError(err, 'no error ocurred')
          t.ok(transxn, 'transaction should exit')
          t.strictEqual(transxn, txn, 'transaction must be same')
          t.ok(segment, 'segment should exit')
          t.ok(segment.timer.start > 0, 'starts at a postitive time')
          t.ok(segment.timer.start <= Date.now(), 'starts in past')
          t.equal(segment.name, 'Datastore/statement/MySQL/unknown/select', 'is named')

          txn.end()
          connection.release()
          poolCluster.end()
          t.end()
        })
      })
    })
  })

  t.test('get star', function(t) {
    var poolCluster = mysql.createPoolCluster()

    poolCluster.add(config) // anonymous group
    poolCluster.add('MASTER', config)
    poolCluster.add('REPLICA', config)

    helper.runInTransaction(agent, function() {
      poolCluster.of('*').getConnection(function(err, connection) {
        t.notOk(err)
        t.ok(agent.getTransaction(), 'transaction should exist')

        agent.getTransaction().end()
        connection.release()
        poolCluster.end()
        t.end()
      })
    })
  })

  t.test('get star', function(t) {
    var poolCluster = mysql.createPoolCluster()

    poolCluster.add(config) // anonymous group
    poolCluster.add('MASTER', config)
    poolCluster.add('REPLICA', config)

    poolCluster.of('*').getConnection(function(err, connection) {
      helper.runInTransaction(agent, function(txn) {
        connection.query('SELECT ? + ? AS solution', [1,1], function(err) {
          var transxn = agent.getTransaction()
          t.ok(transxn, 'transaction should exist')
          t.strictEqual(transxn, txn, 'transaction must be same')

          if (transxn) {
            var segment = agent.tracer.getSegment().parent
            t.ok(segment, 'segment should exist')
            t.ok(segment.timer.start > 0, 'starts at a postitive time')
            t.ok(segment.timer.start <= Date.now(), 'starts in past')
            t.equal(segment.name, 'Datastore/statement/MySQL/unknown/select', 'is named')
          }

          t.ifError(err, 'no error ocurred')
          t.ok(transxn, 'transaction should exit')
          t.strictEqual(transxn, txn, 'transaction must be same')
          t.ok(segment, 'segment should exit')
          t.ok(segment.timer.start > 0, 'starts at a postitive time')
          t.ok(segment.timer.start <= Date.now(), 'starts in past')
          t.equal(segment.name, 'Datastore/statement/MySQL/unknown/select', 'is named')

          txn.end()
          connection.release()
          poolCluster.end()
          t.end()
        })
      })
    })
  })

  t.test('get wildcard', function(t) {
    var poolCluster = mysql.createPoolCluster()

    poolCluster.add(config) // anonymous group
    poolCluster.add('MASTER', config)
    poolCluster.add('REPLICA', config)

    helper.runInTransaction(agent, function() {
      var pool = poolCluster.of('REPLICA*', 'RANDOM')
      pool.getConnection(function(err, connection) {
        t.notOk(err)
        t.ok(agent.getTransaction(), 'should have transaction')

        agent.getTransaction().end()
        connection.release()
        poolCluster.end()
        t.end()
      })
    })
  })

  t.test('get wildcard', function(t) {
    var poolCluster = mysql.createPoolCluster()

    poolCluster.add(config) // anonymous group
    poolCluster.add('MASTER', config)
    poolCluster.add('REPLICA', config)

    var pool = poolCluster.of('REPLICA*', 'RANDOM')
    pool.getConnection(function(err, connection) {
      helper.runInTransaction(agent, function(txn) {
        connection.query('SELECT ? + ? AS solution', [1,1], function(err) {
          var transxn = agent.getTransaction()
          t.ok(transxn, 'transaction should exist')
          t.strictEqual(transxn, txn, 'transaction must be same')

          if (transxn) {
            var segment = agent.tracer.getSegment().parent
            t.ok(segment, 'segment should exist')
            t.ok(segment.timer.start > 0, 'starts at a postitive time')
            t.ok(segment.timer.start <= Date.now(), 'starts in past')
            t.equal(segment.name, 'Datastore/statement/MySQL/unknown/select', 'is named')
          }

          t.ifError(err, 'no error ocurred')
          t.ok(transxn, 'transaction should exit')
          t.strictEqual(transxn, txn, 'transaction must be same')
          t.ok(segment, 'segment should exit')
          t.ok(segment.timer.start > 0, 'starts at a postitive time')
          t.ok(segment.timer.start <= Date.now(), 'starts in past')
          t.equal(segment.name, 'Datastore/statement/MySQL/unknown/select', 'is named')

          txn.end()
          connection.release()
          poolCluster.end()
          t.end()
        })
      })
    })
  })
})

function getDomainSocketPath(callback) {
  exec('mysql_config --socket', function(err, stdout, stderr) {
    if (err || stderr.toString()) {
      return callback(null)
    }

    var sock = stdout.toString().trim()
    fs.access(sock, function(err) {
      callback(err ? null : sock)
    })
  })
}

function getDatastoreSegment(segment) {
  return segment.parent.children.filter(function(s) {
    return /^Datastore/.test(s && s.name)
  })[0]
}<|MERGE_RESOLUTION|>--- conflicted
+++ resolved
@@ -231,14 +231,9 @@
           DBNAME,
           'set database name'
         )
-<<<<<<< HEAD
         t.equal(attributes.port_path_or_id, String(defaultConfig.port), 'set port')
-        txn.end(defaultPool.end.bind(defaultPool, t.end))
-=======
-        t.equal(seg.parameters.port_path_or_id, String(defaultConfig.port), 'set port')
-        txn.end()
-        defaultPool.end(t.end)
->>>>>>> c1b22fe5
+        txn.end()
+        defaultPool.end(defaultPool, t.end)
       })
     })
   })
