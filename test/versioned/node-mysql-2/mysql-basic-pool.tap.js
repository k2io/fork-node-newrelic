--- conflicted
+++ resolved
@@ -122,36 +122,6 @@
 
     t.test('ensure host and port are set on segment', function(_t) {
       helper.runInTransaction(agent, function transactionInScope(txn) {
-<<<<<<< HEAD
-        pool.query('SELECT 1 + 1 AS solution', function(err, rows, fields) {
-          var curtx = agent.tracer.getTransaction()
-          _t.ok(curtx, 'should have a transaction')
-          if (curtx) {
-            var seg = curtx.trace.root.children[0]
-            _t.notOk(err, 'no errors')
-            _t.ok(seg, 'there is a sgment')
-            _t.equal(seg.host, config.host, 'set host')
-            _t.equal(seg.port, config.port, 'set port')
-            curtx.end()
-          }
-
-          _t.end()
-        })
-      })
-    })
-
-    t.test('query with error', function(_t){
-      helper.runInTransaction(agent, function transactionInScope() {
-        pool.query('BLARG', function(err, rows, fields) {
-          var tx = agent.getTransaction()
-          _t.ok(err, 'should have passed through error')
-          _t.ok(tx, 'transaction should exist')
-          if (tx) {
-            tx.end()
-          }
-          _t.end()
-
-=======
         pool.query('SELECT 1 + 1 AS solution', function(err) {
           var seg = txn.trace.root.children[0]
           _t.notOk(err, 'no errors')
@@ -371,7 +341,6 @@
           _t.ok(err)
           _t.ok(agent.getTransaction(), 'transaction should exit')
           txn.end(_t.end)
->>>>>>> dc20aea6
         })
       })
     })
@@ -416,34 +385,22 @@
 
 
           _t.ifError(err, 'no error ocurred')
-<<<<<<< HEAD
-          _t.end()
-
-=======
           _t.ok(transxn, 'transaction should exit')
           _t.ok(segment, 'segment should exit')
           _t.ok(segment.timer.start > 0, 'starts at a postitive time')
           _t.ok(segment.timer.start <= Date.now(), 'starts in past')
           _t.equal(segment.name, 'Datastore/statement/MySQL/unknown/select', 'is named')
           txn.end(_t.end)
->>>>>>> dc20aea6
         })
       })
     })
 
     t.test('pool.getConnection -> connection.query', function(_t) {
-<<<<<<< HEAD
-      helper.runInTransaction(agent, function transactionInScope() {
-        pool.getConnection(function shouldBeWrapped(err, connection) {
-          _t.ifError(err, 'should not have error')
-          _t.ok(agent.getTransaction(), 'transaction should exist')
-=======
       helper.runInTransaction(agent, function transactionInScope(txn) {
         pool.getConnection(function shouldBeWrapped(err, connection) {
           _t.ifError(err, 'should not have error')
           _t.ok(agent.getTransaction(), 'transaction should exit')
           _t.tearDown(function() { connection.release() })
->>>>>>> dc20aea6
 
           connection.query('SELECT 1 + 1 AS solution', function(err) {
             var transxn = agent.getTransaction()
@@ -455,34 +412,18 @@
             _t.ok(segment.timer.start > 0, 'starts at a postitive time')
             _t.ok(segment.timer.start <= Date.now(), 'starts in past')
             _t.equal(segment.name, 'Datastore/statement/MySQL/unknown/select', 'is named')
-<<<<<<< HEAD
-            _t.end()
-
-            if (transxn) {
-              transxn.end()
-            }
-            connection.release()
-=======
             txn.end(_t.end)
->>>>>>> dc20aea6
           })
         })
       })
     })
 
     t.test('pool.getConnection -> connection.query', function(_t) {
-<<<<<<< HEAD
-      helper.runInTransaction(agent, function transactionInScope() {
-        pool.getConnection(function shouldBeWrapped(err, connection) {
-          _t.ifError(err, 'should not have error')
-          _t.ok(agent.getTransaction(), 'transaction should exist')
-=======
       helper.runInTransaction(agent, function transactionInScope(txn) {
         pool.getConnection(function shouldBeWrapped(err, connection) {
           _t.ifError(err, 'should not have error')
           _t.ok(agent.getTransaction(), 'transaction should exit')
           _t.tearDown(function() { connection.release() })
->>>>>>> dc20aea6
 
           connection.query('SELECT ? + ? AS solution', [1,1], function(err) {
             var transxn = agent.getTransaction()
@@ -497,18 +438,12 @@
             }
 
             _t.ifError(err, 'no error ocurred')
-<<<<<<< HEAD
-            _t.end()
-
-            connection.release()
-=======
             _t.ok(transxn, 'transaction should exit')
             _t.ok(segment, 'segment should exit')
             _t.ok(segment.timer.start > 0, 'starts at a postitive time')
             _t.ok(segment.timer.start <= Date.now(), 'starts in past')
             _t.equal(segment.name, 'Datastore/statement/MySQL/unknown/select', 'is named')
             txn.end(_t.end)
->>>>>>> dc20aea6
           })
         })
       })
@@ -593,16 +528,12 @@
             }
 
             _t.ifError(err, 'no error ocurred')
-<<<<<<< HEAD
-            _t.end()
-=======
             _t.ok(transxn, 'transaction should exit')
             _t.strictEqual(transxn, txn, 'transaction must be same')
             _t.ok(segment, 'segment should exit')
             _t.ok(segment.timer.start > 0, 'starts at a postitive time')
             _t.ok(segment.timer.start <= Date.now(), 'starts in past')
             _t.equal(segment.name, 'Datastore/statement/MySQL/unknown/select', 'is named')
->>>>>>> dc20aea6
 
             txn.end()
             connection.release()
@@ -658,16 +589,12 @@
             }
 
             _t.ifError(err, 'no error ocurred')
-<<<<<<< HEAD
-            _t.end()
-=======
             _t.ok(transxn, 'transaction should exit')
             _t.strictEqual(transxn, txn, 'transaction must be same')
             _t.ok(segment, 'segment should exit')
             _t.ok(segment.timer.start > 0, 'starts at a postitive time')
             _t.ok(segment.timer.start <= Date.now(), 'starts in past')
             _t.equal(segment.name, 'Datastore/statement/MySQL/unknown/select', 'is named')
->>>>>>> dc20aea6
 
             txn.end()
             connection.release()
@@ -722,16 +649,12 @@
             }
 
             _t.ifError(err, 'no error ocurred')
-<<<<<<< HEAD
-            _t.end()
-=======
             _t.ok(transxn, 'transaction should exit')
             _t.strictEqual(transxn, txn, 'transaction must be same')
             _t.ok(segment, 'segment should exit')
             _t.ok(segment.timer.start > 0, 'starts at a postitive time')
             _t.ok(segment.timer.start <= Date.now(), 'starts in past')
             _t.equal(segment.name, 'Datastore/statement/MySQL/unknown/select', 'is named')
->>>>>>> dc20aea6
 
             txn.end()
             connection.release()
@@ -785,16 +708,12 @@
             }
 
             _t.ifError(err, 'no error ocurred')
-<<<<<<< HEAD
-            _t.end()
-=======
             _t.ok(transxn, 'transaction should exit')
             _t.strictEqual(transxn, txn, 'transaction must be same')
             _t.ok(segment, 'segment should exit')
             _t.ok(segment.timer.start > 0, 'starts at a postitive time')
             _t.ok(segment.timer.start <= Date.now(), 'starts in past')
             _t.equal(segment.name, 'Datastore/statement/MySQL/unknown/select', 'is named')
->>>>>>> dc20aea6
 
             txn.end()
             connection.release()
@@ -850,16 +769,12 @@
             }
 
             _t.ifError(err, 'no error ocurred')
-<<<<<<< HEAD
-            _t.end()
-=======
             _t.ok(transxn, 'transaction should exit')
             _t.strictEqual(transxn, txn, 'transaction must be same')
             _t.ok(segment, 'segment should exit')
             _t.ok(segment.timer.start > 0, 'starts at a postitive time')
             _t.ok(segment.timer.start <= Date.now(), 'starts in past')
             _t.equal(segment.name, 'Datastore/statement/MySQL/unknown/select', 'is named')
->>>>>>> dc20aea6
 
             txn.end()
             connection.release()
@@ -870,12 +785,4 @@
       })
     })
   })
-<<<<<<< HEAD
-
-  t.tearDown(function(){
-    helper.unloadAgent(agent)
-  })
-
-=======
->>>>>>> dc20aea6
 })